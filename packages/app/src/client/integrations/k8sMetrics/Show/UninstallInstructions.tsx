/**
 * Copyright 2021 Opstrace, Inc.
 *
 * Licensed under the Apache License, Version 2.0 (the "License");
 * you may not use this file except in compliance with the License.
 * You may obtain a copy of the License at
 *
 *      http://www.apache.org/licenses/LICENSE-2.0
 *
 * Unless required by applicable law or agreed to in writing, software
 * distributed under the License is distributed on an "AS IS" BASIS,
 * WITHOUT WARRANTIES OR CONDITIONS OF ANY KIND, either express or implied.
 * See the License for the specific language governing permissions and
 * limitations under the License.
 */

import React, { useMemo } from "react";

import * as commands from "./templates/commands";

import { CopyToClipboardIcon } from "client/components/CopyToClipboard";
import { ViewConfigDialogBtn } from "client/integrations/common/ViewConfigDialogBtn";
import { UninstallBtn } from "client/integrations/common/UninstallIntegrationBtn";

import { Box } from "client/components/Box";
import { Card, CardContent, CardHeader } from "client/components/Card";

import Timeline from "@material-ui/lab/Timeline";
import TimelineItem from "@material-ui/lab/TimelineItem";
import TimelineSeparator from "@material-ui/lab/TimelineSeparator";
import TimelineConnector from "@material-ui/lab/TimelineConnector";
import TimelineContent from "@material-ui/lab/TimelineContent";
import TimelineDot from "@material-ui/lab/TimelineDot";

import styled from "styled-components";
import { Integration } from "state/integration/types";
import { Tenant } from "state/tenant/types";
import { getConfigFileName } from "client/integrations/configUtils";
import DownloadConfigButton from "client/integrations/common/DownloadConfigButton";

const TimelineDotWrapper = styled(TimelineDot)`
  padding-left: 10px;
  padding-right: 10px;
`;

const TimelineWrapper = styled(Timeline)`
  .MuiTimelineItem-missingOppositeContent:before {
    flex: 0;
    padding: 0;
  }
`;
type UnInstallInstructionsProps = {
  tenant: Tenant;
  integration: Integration;
  isDashboardInstalled: boolean;
  config: string;
};

export const UninstallInstructions = ({
  integration,
  tenant,
  config
}: UnInstallInstructionsProps) => {
<<<<<<< HEAD
  const configFilename = useMemo(
    () => `opstrace-${tenant.name}-integration-${integration.kind}.yaml`,
    [tenant.name, integration.kind]
  );

  const [deleteInstructions, deleteCommand] = useMemo(
    () => [
      `Run this command to delete Prometheus and the ${integration.data.deployNamespace} namespace from your cluster`,
      commands.deleteYaml(configFilename)
    ],
    [integration.data, configFilename]
  );
=======
  const configFilename = getConfigFileName(tenant, integration);
>>>>>>> 54840255

  const deleteYamlCommand = useMemo(
    () => commands.deleteYaml(configFilename),
    [configFilename]
  );

  return (
    <Box width="100%" height="100%" p={1}>
      <Card>
        <CardHeader
          titleTypographyProps={{ variant: "h5" }}
          title="Uninstall Instructions"
        />
        <CardContent>
          <TimelineWrapper>
            <TimelineItem>
              <TimelineSeparator>
                <TimelineDotWrapper variant="outlined" color="primary">
                  1
                </TimelineDotWrapper>
                <TimelineConnector />
              </TimelineSeparator>
              <TimelineContent>
                <Box flexGrow={1} pb={2}>
                  {`Use the previously downloaded config YAML or download it again.`}
                  <Box pt={1}>
                    <DownloadConfigButton
                      filename={configFilename}
                      config={config}
                    >
                      Download YAML
                    </DownloadConfigButton>
                    <ViewConfigDialogBtn
                      filename={configFilename}
                      config={config}
                    />
                  </Box>
                </Box>
              </TimelineContent>
            </TimelineItem>
            <TimelineItem>
              <TimelineSeparator>
                <TimelineDotWrapper variant="outlined" color="primary">
                  2
                </TimelineDotWrapper>
                <TimelineConnector />
              </TimelineSeparator>
              <TimelineContent>
                <Box flexGrow={1} pb={2}>
                  {deleteInstructions}
                  <Box pl={2}>
                    <code>{deleteCommand}</code>
                    <CopyToClipboardIcon text={deleteCommand} />
                  </Box>
                </Box>
              </TimelineContent>
            </TimelineItem>
            <TimelineItem>
              <TimelineSeparator>
                <TimelineDotWrapper variant="outlined" color="primary">
                  3
                </TimelineDotWrapper>
              </TimelineSeparator>
              <TimelineContent>
                <Box flexGrow={1} pb={2}>
                  Uninstall this Integration including Dashboards.
                  <br />
                  <UninstallBtn
                    integration={integration}
                    tenant={tenant}
                    disabled={false}
                  />
                </Box>
              </TimelineContent>
            </TimelineItem>
          </TimelineWrapper>
        </CardContent>
      </Card>
    </Box>
  );
};<|MERGE_RESOLUTION|>--- conflicted
+++ resolved
@@ -18,12 +18,14 @@
 
 import * as commands from "./templates/commands";
 
+import { Box } from "client/components/Box";
+import { Card, CardContent, CardHeader } from "client/components/Card";
 import { CopyToClipboardIcon } from "client/components/CopyToClipboard";
+
+import DownloadConfigButton from "client/integrations/common/DownloadConfigButton";
 import { ViewConfigDialogBtn } from "client/integrations/common/ViewConfigDialogBtn";
 import { UninstallBtn } from "client/integrations/common/UninstallIntegrationBtn";
-
-import { Box } from "client/components/Box";
-import { Card, CardContent, CardHeader } from "client/components/Card";
+import { getConfigFileName } from "client/integrations/configUtils";
 
 import Timeline from "@material-ui/lab/Timeline";
 import TimelineItem from "@material-ui/lab/TimelineItem";
@@ -35,8 +37,6 @@
 import styled from "styled-components";
 import { Integration } from "state/integration/types";
 import { Tenant } from "state/tenant/types";
-import { getConfigFileName } from "client/integrations/configUtils";
-import DownloadConfigButton from "client/integrations/common/DownloadConfigButton";
 
 const TimelineDotWrapper = styled(TimelineDot)`
   padding-left: 10px;
@@ -61,22 +61,7 @@
   tenant,
   config
 }: UnInstallInstructionsProps) => {
-<<<<<<< HEAD
-  const configFilename = useMemo(
-    () => `opstrace-${tenant.name}-integration-${integration.kind}.yaml`,
-    [tenant.name, integration.kind]
-  );
-
-  const [deleteInstructions, deleteCommand] = useMemo(
-    () => [
-      `Run this command to delete Prometheus and the ${integration.data.deployNamespace} namespace from your cluster`,
-      commands.deleteYaml(configFilename)
-    ],
-    [integration.data, configFilename]
-  );
-=======
   const configFilename = getConfigFileName(tenant, integration);
->>>>>>> 54840255
 
   const deleteYamlCommand = useMemo(
     () => commands.deleteYaml(configFilename),
@@ -126,10 +111,10 @@
               </TimelineSeparator>
               <TimelineContent>
                 <Box flexGrow={1} pb={2}>
-                  {deleteInstructions}
+                  {`Run this command to delete Prometheus and the ${integration.data.deployNamespace} namespace from your cluster`}
                   <Box pl={2}>
-                    <code>{deleteCommand}</code>
-                    <CopyToClipboardIcon text={deleteCommand} />
+                    <code>{deleteYamlCommand}</code>
+                    <CopyToClipboardIcon text={deleteYamlCommand} />
                   </Box>
                 </Box>
               </TimelineContent>
