/**
 * Copyright 2021 Opstrace, Inc.
 *
 * Licensed under the Apache License, Version 2.0 (the "License");
 * you may not use this file except in compliance with the License.
 * You may obtain a copy of the License at
 *
 *      http://www.apache.org/licenses/LICENSE-2.0
 *
 * Unless required by applicable law or agreed to in writing, software
 * distributed under the License is distributed on an "AS IS" BASIS,
 * WITHOUT WARRANTIES OR CONDITIONS OF ANY KIND, either express or implied.
 * See the License for the specific language governing permissions and
 * limitations under the License.
 */

import React, { useMemo, useEffect } from "react";
import { useDispatch } from "react-redux";
import { useHistory } from "react-router-dom";
import { format, parseISO } from "date-fns";

import { IntegrationShowProps } from "client/integrations/types";
import { installedIntegrationsPath } from "client/integrations/paths";
import { grafanaUrl } from "client/utils/grafana";

import Status from "client/integrations/exporterCloudWatch/Status";
import { Actions } from "./Actions";

import { CondRender } from "client/utils/rendering";

<<<<<<< HEAD
import { ExternalLink } from "client/components/Link";
import { ArrowLeft } from "react-feather";
import { useSelectedTenantWithFallback } from "state/tenant/hooks/useTenant";
import { useSelectedIntegration } from "state/integration/hooks";
import { integrationPluginRecords } from "client/integrations";
=======
>>>>>>> d6f755ac
import { loadGrafanaStateForIntegration } from "state/integration/actions";

import { ExternalLink } from "client/components/Link";
import { ArrowLeft } from "react-feather";
import { Box } from "client/components/Box";
import Attribute from "client/components/Attribute";
import { Card, CardContent, CardHeader } from "client/components/Card";
import { Button } from "client/components/Button";

export const ExporterCloudWatchShow = ({
  integration,
  tenant,
  integrationDef
}: IntegrationShowProps) => {
  const dispatch = useDispatch();
  const history = useHistory();

  useEffect(() => {
    if (integration?.id)
      dispatch(loadGrafanaStateForIntegration({ id: integration.id }));
  }, [dispatch, integration?.id]);

  // NOTE: the timeranges for these urls is not the same as that used by the status component
  // const errorLogsUrl = useMemo(() => {
  //   const path = `orgId=1&left=%5B%22now-1h%22,%22now%22,%22logs%22,%7B%22expr%22:%22%7Bk8s_namespace_name%3D%5C%22${tenant.name}-tenant%5C%22,k8s_container_name%3D%5C%22exporter%5C%22,k8s_pod_name%3D~%5C%22%5Eintegration-${integration.key}-%5Ba-z0-9-%5D*%5C%22%7D%20%7C%3D%20%5C%22stderr%5C%22%20%7C%3D%20%5C%22${ERROR_STR}%5C%22%22%7D%5D`;
  //   return `${window.location.protocol}//system.${window.location.host}/grafana/explore?${path}`;
  // }, [tenant.name, integration.key]);

  const logsUrl = useMemo(() => {
    if (integration?.key) {
      const path = `orgId=1&left=%5B%22now-1h%22,%22now%22,%22logs%22,%7B%22expr%22:%22%7Bk8s_namespace_name%3D%5C%22${tenant.name}-tenant%5C%22,k8s_container_name%3D%5C%22exporter%5C%22,k8s_pod_name%3D~%5C%22%5Eintegration-${integration.key}-%5Ba-z0-9-%5D*%5C%22%7D%22%7D%5D`;
      return `${window.location.protocol}//system.${window.location.host}/grafana/explore?${path}`;
    } else return "";
  }, [tenant.name, integration?.key]);

  const metricsUrl = useMemo(() => {
    if (integration?.id) {
      const path = `orgId=1&left=%5B%22now-1h%22,%22now%22,%22metrics%22,%7B%22expr%22:%22%7Bintegration_id%3D%5C%22${integration.id}%5C%22%7D%22%7D%5D`;
      return `${window.location.protocol}//${tenant.name}.${window.location.host}/grafana/explore?${path}`;
    } else return "";
  }, [tenant.name, integration?.id]);

  if (!integration) {
    // TODO: add loading or NotFound here
    return null;
  }

<<<<<<< HEAD
  const integrationPlugin = integrationPluginRecords[integration.kind];

=======
>>>>>>> d6f755ac
  return (
    <>
      <Box width="100%" height="100%" p={1}>
        <Box mb={2}>
          <Button
            size="small"
            startIcon={<ArrowLeft />}
            onClick={() => history.push(installedIntegrationsPath({ tenant }))}
          >
            Installed Integrations
          </Button>
        </Box>
        <Card>
          <CardHeader
            avatar={
              <img src={integrationPlugin.Logo} width={80} height={80} alt="" />
            }
            titleTypographyProps={{ variant: "h1" }}
            title={integration.name}
            action={
              <Box ml={3} display="flex" flexWrap="wrap">
                <Box p={1}>
                  <Status integration={integration} tenant={tenant} />
                </Box>
              </Box>
            }
          />
          <CardContent>
            <Box display="flex">
              <Box display="flex" flexDirection="column">
                <Attribute.Key>Integration:</Attribute.Key>
                <Attribute.Key>Created:</Attribute.Key>
              </Box>
              <Box display="flex" flexDirection="column" flexGrow={1}>
                <Attribute.Value>{integrationPlugin.label}</Attribute.Value>
                <Attribute.Value>
                  {format(parseISO(integration.created_at), "Pppp")}
                </Attribute.Value>
              </Box>
              <Box display="flex" flexDirection="column">
                <CondRender when={!!integration?.grafana?.folder?.id}>
                  <Attribute.Key>
                    <ExternalLink
                      target="_blank"
                      href={`${grafanaUrl({ tenant })}${
                        integration.grafana?.folder?.path
                      }`}
                    >
                      <Button state="primary" variant="outlined" size="medium">
                        Grafana Dashboard Folder
                      </Button>
                    </ExternalLink>
                  </Attribute.Key>
                </CondRender>
                <Attribute.Key>
                  <ExternalLink target="_blank" href={metricsUrl}>
                    <Button state="primary" variant="outlined" size="medium">
                      View Metrics
                    </Button>
                  </ExternalLink>
                </Attribute.Key>
                <Attribute.Key>
                  <ExternalLink target="_blank" href={logsUrl}>
                    <Button state="primary" variant="outlined" size="medium">
                      View Integration Logs
                    </Button>
                  </ExternalLink>
                </Attribute.Key>
              </Box>
            </Box>
          </CardContent>
        </Card>
      </Box>
      <Actions integration={integration} tenant={tenant} />
    </>
  );
};

export default ExporterCloudWatchShow;<|MERGE_RESOLUTION|>--- conflicted
+++ resolved
@@ -28,14 +28,6 @@
 
 import { CondRender } from "client/utils/rendering";
 
-<<<<<<< HEAD
-import { ExternalLink } from "client/components/Link";
-import { ArrowLeft } from "react-feather";
-import { useSelectedTenantWithFallback } from "state/tenant/hooks/useTenant";
-import { useSelectedIntegration } from "state/integration/hooks";
-import { integrationPluginRecords } from "client/integrations";
-=======
->>>>>>> d6f755ac
 import { loadGrafanaStateForIntegration } from "state/integration/actions";
 
 import { ExternalLink } from "client/components/Link";
@@ -83,11 +75,6 @@
     return null;
   }
 
-<<<<<<< HEAD
-  const integrationPlugin = integrationPluginRecords[integration.kind];
-
-=======
->>>>>>> d6f755ac
   return (
     <>
       <Box width="100%" height="100%" p={1}>
