--- conflicted
+++ resolved
@@ -14,10 +14,9 @@
  * limitations under the License.
  */
 
-<<<<<<< HEAD
 type PrometheusProps = {
-  // The Opstrace cluster where metrics data should be sent
-  clusterName: String;
+  // The Opstrace cluster hostname (foo.opstrace.io) where metrics data should be sent
+  clusterHost: String;
   // The Opstrace tenant where metrics data should be sent
   tenantName: String;
   // The unique id that sent metrics should have as a label
@@ -36,23 +35,9 @@
 }
 
 type PromtailProps = {
-  // The Opstrace cluster where logs should be sent
-  clusterName: String;
+  // The Opstrace cluster hostname (foo.opstrace.io) where logs should be sent
+  clusterHost: String;
   // The Opstrace tenant where logs should be sent
-=======
-// Returns a rendered prometheus deployment YAML for displaying to a user.
-// The user can pass this to kubectl for collecting metrics from their cluster.
-//
-// Args:
-// - clusterHost: The Opstrace cluster hostname (foo.opstrace.io) where metrics data should be sent
-// - tenantName: The Opstrace tenant where metrics data should be sent
-// - integrationId: The unique id that sent metrics should have as a label
-// - deployNamespace: Where the user would like Prometheus to be deployed in their cluster
-//
-// The returned multiline string will contain '__AUTH_TOKEN__' for the user to replace locally.
-type Props = {
-  clusterHost: String;
->>>>>>> e122e917
   tenantName: String;
   // The unique id that sent logs should have as a label
   integrationId: String;
@@ -282,21 +267,8 @@
 `;
 }
 
-<<<<<<< HEAD
 // Returns a rendered promtail deployment YAML for displaying to a user.
 // After replacing __AUTH_TOKEN__ with the tenant auth token, the user can pass this to 'kubectl apply -f'.
-=======
-// Returns a rendered prometheus deployment YAML for displaying to a user.
-// The user can pass this to kubectl for collecting metrics from their cluster.
-//
-// Args:
-// - clusterHost: The Opstrace cluster where metrics data should be sent
-// - tenantName: The Opstrace tenant where metrics data should be sent
-// - integrationId: The unique id that sent metrics should have as a label
-// - deployNamespace: Where the user would like Prometheus to be deployed in their cluster
-//
-// The returned multiline string will contain '__AUTH_TOKEN__' for the user to replace locally.
->>>>>>> e122e917
 export function promtailYaml({
   clusterHost,
   tenantName,
@@ -338,13 +310,8 @@
   namespace: ${deployNamespace}
 data:
   promtail.yml: |
-<<<<<<< HEAD
     clients:
-    - url: https://loki.${tenantName}.${clusterName}.opstrace.io/loki/api/v1/push
-=======
-    client:
-      url: https://loki.${tenantName}.${clusterHost}/loki/api/v1/push
->>>>>>> e122e917
+    - url: https://loki.${tenantName}.${clusterHost}/loki/api/v1/push
       bearer_token_file: /var/run/tenant-auth/token
 
     positions:
