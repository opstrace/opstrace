/**
 * Copyright 2021 Opstrace, Inc.
 *
 * Licensed under the Apache License, Version 2.0 (the "License");
 * you may not use this file except in compliance with the License.
 * You may obtain a copy of the License at
 *
 *      http://www.apache.org/licenses/LICENSE-2.0
 *
 * Unless required by applicable law or agreed to in writing, software
 * distributed under the License is distributed on an "AS IS" BASIS,
 * WITHOUT WARRANTIES OR CONDITIONS OF ANY KIND, either express or implied.
 * See the License for the specific language governing permissions and
 * limitations under the License.
 */

type PrometheusProps = {
<<<<<<< HEAD
  // The Opstrace cluster where metrics data should be sent
  clusterName: String;
=======
  // The Opstrace cluster hostname (foo.opstrace.io) where metrics data should be sent
  clusterHost: String;
>>>>>>> 05afadf2
  // The Opstrace tenant where metrics data should be sent
  tenantName: String;
  // The unique id that sent metrics should have as a label
  integrationId: String;
  // Where the user would like Prometheus to be deployed in their cluster
  deployNamespace: String;
};

// Returns a rendered prometheus deployment YAML for displaying to a user.
// After replacing __AUTH_TOKEN__ with the tenant auth token, the user can pass this to 'kubectl apply -f'.
export function prometheusYaml({
  clusterHost,
  tenantName,
  integrationId,
  deployNamespace
}: PrometheusProps): string {
  return `apiVersion: v1
kind: Namespace
apiVersion: v1
metadata:
  name: ${deployNamespace}
---
apiVersion: v1
kind: Secret
metadata:
  name: opstrace-tenant-auth
  namespace: ${deployNamespace}
stringData:
  token: '__AUTH_TOKEN__'
---
apiVersion: v1
kind: ConfigMap
metadata:
  name: opstrace-prometheus
  namespace: ${deployNamespace}
data:
  prometheus.yml: |-
    remote_write:
    - url: https://cortex.${tenantName}.${clusterHost}/api/v1/push
      authorization:
        credentials_file: /var/run/tenant-auth/token

    scrape_configs:
    # Collection of per-pod metrics
    - job_name: 'kubernetes-pods'
      kubernetes_sd_configs:
      - role: pod

      # TLS config for getting pod info, not querying pods themselves
      tls_config:
        ca_file: /var/run/secrets/kubernetes.io/serviceaccount/ca.crt
      authorization:
        credentials_file: /var/run/secrets/kubernetes.io/serviceaccount/token

      relabel_configs:
      # Include <namespace>/<pod name>
      - action: replace
        source_labels: [__meta_kubernetes_namespace, __meta_kubernetes_pod_name]
        separator: /
        replacement: $1
        target_label: job
      # Include namespace
      - action: replace
        source_labels: [__meta_kubernetes_namespace]
        target_label: namespace
      # Include pod name without namespace
      - action: replace
        source_labels: [__meta_kubernetes_pod_name]
        target_label: instance
      # Include parent replicaset/statefulset/daemonset name
      - action: replace
        source_labels: [__meta_kubernetes_pod_controller_name]
        target_label: controller
      # Include container name within pod
      - action: replace
        source_labels: [__meta_kubernetes_pod_container_name]
        target_label: container
      # Include node name
      - action: replace
        source_labels: [__meta_kubernetes_pod_node_name]
        target_label: node

      # Include integration ID for separation in opstrace
      - source_labels: []
        target_label: integration_id
        replacement: ${integrationId}

      # Internal labels used by prometheus itself
      # Always use HTTPS for scraping the api server
      - source_labels: [__meta_kubernetes_service_label_component]
        regex: apiserver
        action: replace
        target_label: __scheme__
        replacement: https

    # Collection of per-node metrics
    - job_name: 'kubernetes-nodes'
      kubernetes_sd_configs:
      - role: node

      scheme: https
      # TLS config for getting list of nodes to scrape, not querying nodes themselves
      tls_config:
        ca_file: /var/run/secrets/kubernetes.io/serviceaccount/ca.crt
      authorization:
        credentials_file: /var/run/secrets/kubernetes.io/serviceaccount/token

      relabel_configs:
      - target_label: __scheme__
        replacement: https
      # Include node hostname
      - source_labels: [__meta_kubernetes_node_label_kubernetes_io_hostname]
        target_label: instance
      # Include job label for the nodes
      - source_labels: []
        target_label: job
        replacement: kubelet
      # Include integration ID for autodetection in opstrace
      - source_labels: []
        target_label: integration_id
        replacement: ${integrationId}

    # Collection of the kubernetes apiserver
    - job_name: 'kubernetes-service'
      kubernetes_sd_configs:
      - role: endpoints

      # TLS config for getting endpoint info, not querying nodes themselves
      tls_config:
        ca_file: /var/run/secrets/kubernetes.io/serviceaccount/ca.crt
      authorization:
        credentials_file: /var/run/secrets/kubernetes.io/serviceaccount/token

      relabel_configs:
      - source_labels: [__meta_kubernetes_service_label_component]
        regex: apiserver
        action: keep
      - target_label: __scheme__
        replacement: https
      # Include job label for the service
      - source_labels: []
        target_label: job
        replacement: apiserver
      # Include integration ID for autodetection in opstrace
      - source_labels: []
        target_label: integration_id
        replacement: ${integrationId}
---
apiVersion: v1
kind: ServiceAccount
metadata:
  name: opstrace-prometheus
  namespace: ${deployNamespace}
---
apiVersion: rbac.authorization.k8s.io/v1
kind: ClusterRole
metadata:
  name: opstrace-prometheus
rules:
- apiGroups:
  - ""
  resources:
  - nodes
  - nodes/metrics
  - nodes/proxy
  - services
  - endpoints
  - pods
  verbs:
  - get
  - list
  - watch
- nonResourceURLs:
  - /metrics
  verbs:
  - get
---
apiVersion: rbac.authorization.k8s.io/v1
kind: ClusterRoleBinding
metadata:
  name: opstrace-prometheus
roleRef:
  apiGroup: rbac.authorization.k8s.io
  kind: ClusterRole
  name: opstrace-prometheus
subjects:
- kind: ServiceAccount
  name: opstrace-prometheus
  namespace: ${deployNamespace}
---
apiVersion: apps/v1
kind: Deployment
metadata:
  name: opstrace-prometheus
  namespace: ${deployNamespace}
spec:
  replicas: 1
  selector:
    matchLabels:
      name: opstrace-prometheus
  template:
    metadata:
      labels:
        name: opstrace-prometheus
    spec:
      serviceAccountName: opstrace-prometheus
      containers:
      - name: prometheus
        image: prom/prometheus:v2.26.0
        imagePullPolicy: IfNotPresent
        args:
        - --config.file=/etc/prometheus/prometheus.yml
        ports:
        - name: ui
          containerPort: 9090
        volumeMounts:
        # Prometheus configmap
        - name: config
          mountPath: /etc/prometheus
        # Opstrace tenant auth secret
        - name: tenant-auth
          mountPath: /var/run/tenant-auth
          readOnly: true
      volumes:
        - name: config
          configMap:
            name: opstrace-prometheus
        - name: tenant-auth
          secret:
            secretName: opstrace-tenant-auth
`;
}<|MERGE_RESOLUTION|>--- conflicted
+++ resolved
@@ -15,13 +15,8 @@
  */
 
 type PrometheusProps = {
-<<<<<<< HEAD
-  // The Opstrace cluster where metrics data should be sent
-  clusterName: String;
-=======
   // The Opstrace cluster hostname (foo.opstrace.io) where metrics data should be sent
   clusterHost: String;
->>>>>>> 05afadf2
   // The Opstrace tenant where metrics data should be sent
   tenantName: String;
   // The unique id that sent metrics should have as a label
