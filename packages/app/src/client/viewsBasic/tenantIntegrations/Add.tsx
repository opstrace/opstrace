/**
 * Copyright 2021 Opstrace, Inc.
 *
 * Licensed under the Apache License, Version 2.0 (the "License");
 * you may not use this file except in compliance with the License.
 * You may obtain a copy of the License at
 *
 *      http://www.apache.org/licenses/LICENSE-2.0
 *
 * Unless required by applicable law or agreed to in writing, software
 * distributed under the License is distributed on an "AS IS" BASIS,
 * WITHOUT WARRANTIES OR CONDITIONS OF ANY KIND, either express or implied.
 * See the License for the specific language governing permissions and
 * limitations under the License.
 */

import React from "react";
import { useParams } from "react-router-dom";
import { useHistory } from "react-router-dom";

import { withTenantFromParams, TenantProps } from "client/views/tenant/utils";

import { Integration, integrationStatus } from "state/integrations/utils";
import { integrationDefRecords } from "client/viewsBasic/integrationDefs";
import { showIntegrationPath } from "client/viewsBasic/tenantIntegrations/paths";

import graphqlClient from "state/clients/graphqlClient";

import NotFound from "client/views/404/404";

export type NewIntegration = {
  name: string;
  data: {};
};

export const AddIntegration = withTenantFromParams(
  ({ tenant }: TenantProps) => {
    const { integrationKind: kind } = useParams<{
      integrationKind: string;
    }>();
    const history = useHistory();

    const integration = integrationDefRecords[kind];
    if (!integration) return <NotFound />;

    const onCreate = (data: NewIntegration) => {
      graphqlClient
        .InsertIntegration({
          name: data.name,
<<<<<<< HEAD
          kind: "k8s-metrics",
          status: integrationStatus.pending,
=======
          kind: kind,
          status: "active",
>>>>>>> db8c0619
          data: data.data || {},
          tenant_id: tenant.id
        })
        .then(response => {
          const integration = response?.data
            ?.insert_integrations_one as Integration;
          if (integration)
            history.push(
              showIntegrationPath({
                tenant,
                integration: integration
              })
            );
        });
    };

    return <integration.Form handleCreate={onCreate} />;
  }
);<|MERGE_RESOLUTION|>--- conflicted
+++ resolved
@@ -47,13 +47,8 @@
       graphqlClient
         .InsertIntegration({
           name: data.name,
-<<<<<<< HEAD
-          kind: "k8s-metrics",
+          kind: kind,
           status: integrationStatus.pending,
-=======
-          kind: kind,
-          status: "active",
->>>>>>> db8c0619
           data: data.data || {},
           tenant_id: tenant.id
         })
