/**
 * Copyright 2020 Opstrace, Inc.
 *
 * Licensed under the Apache License, Version 2.0 (the "License");
 * you may not use this file except in compliance with the License.
 * You may obtain a copy of the License at
 *
 *      http://www.apache.org/licenses/LICENSE-2.0
 *
 * Unless required by applicable law or agreed to in writing, software
 * distributed under the License is distributed on an "AS IS" BASIS,
 * WITHOUT WARRANTIES OR CONDITIONS OF ANY KIND, either express or implied.
 * See the License for the specific language governing permissions and
 * limitations under the License.
 */

import React, { useCallback, useEffect, useState } from "react";
import { useHistory, useParams } from "react-router-dom";
import IconButton from "@material-ui/core/IconButton";
import AddIcon from "@material-ui/icons/Add";
import useUserList from "state/user/hooks/useUserList";
import useTenantList from "state/tenant/hooks/useTenantList";

import { usePickerService } from "client/services/Picker";
import { SideBar, SideBarContainer } from "client/components/SideBar";
import { User } from "state/user/types";
import { Tenant } from "state/tenant/types";
import UserPicker from "./UserPicker";
import AddUserDialog from "./AddUserDialog";
import DeleteUserDialog from "./DeleteUserDialog";
import TenantPicker from "./TenantPicker";
// import AddTenantDialog from "./AddTenantDialog";
// import DeleteTenantDialog from "./DeleteTenantDialog";
import UserList from "./UserList";
import TenantList from "./TenantList";
// import SetSlackApiUrlDialog from "./tenant/alertManagerConfig/SetSlackApiUrlDialog";

const ClusterSidebar = () => {
  const [selectedUserIndex, setSelectedUserIndex] = useState<number>(-1);
  const [selectedTenantIndex, setSelectedTenantIndex] = useState<number>(-1);
  const params = useParams<{ id?: string; tenant?: string }>();
  const { activatePickerWithText } = usePickerService();
  const users = useUserList();
  const tenants = useTenantList();
  const history = useHistory();

  useEffect(() => {
    const idx = users.findIndex(u => u.opaque_id === params.id);
    if (idx > -1) {
      setSelectedUserIndex(idx);
      setSelectedTenantIndex(-1);
    }

    const tidx = tenants.findIndex(t => t.name === params.tenant);
    if (tidx > -1) {
      setSelectedUserIndex(-1);
      setSelectedTenantIndex(tidx);
    }
    // handle case where the id is invalid
    if (params.id && idx < 0 && users.length) {
      // navigate to first user in the list by default
      history.push(`/cluster/users/${users[0].opaque_id}`);
    }
    // handle case where the tenant is invalid
    if (params.tenant && tidx < 0 && tenants.length) {
      // navigate to system tenant by default
      history.push(`/cluster/tenants/system`);
    }
  }, [users, tenants, params.id, params.tenant, history]);

  const addUser = useCallback(() => {
    activatePickerWithText("add user: ");
  }, [activatePickerWithText]);

  // const addTenant = useCallback(() => {
  //   activatePickerWithText("add tenant: ");
  // }, [activatePickerWithText]);

  const onUserSelect = useCallback(
    (selected: User) => {
      history.push(`/cluster/users/${selected.opaque_id}`);
    },
    [history]
  );
  const onTenantSelect = useCallback(
    (selected: Tenant) => {
      history.push(`/cluster/tenants/${selected.name}`);
    },
    [history]
  );

  const userActions = (
    <IconButton size="small" onClick={addUser}>
      <AddIcon />
    </IconButton>
  );
  // const tenantActions = (
  //   <IconButton size="small" onClick={addTenant}>
  //     <AddIcon />
  //   </IconButton>
  // );

  return (
    <>
      <UserPicker />
      <AddUserDialog />
      <DeleteUserDialog />
      <TenantPicker />
<<<<<<< HEAD
      <AddTenantDialog />
      <DeleteTenantDialog />
      {/*<SetSlackApiUrlDialog />*/}
=======
      {/* <AddTenantDialog /> */}
      {/* <DeleteTenantDialog /> */}
>>>>>>> 77f5ca46
      <SideBar>
        <SideBarContainer
          title="Tenants"
          minHeight={100}
          flexGrow={1}
          // actions={tenantActions}
        >
          <TenantList
            selectedTenantIndex={selectedTenantIndex}
            onSelect={onTenantSelect}
            tenants={tenants}
          />
        </SideBarContainer>
        <SideBarContainer title="Users" flexGrow={3} actions={userActions}>
          <UserList
            selectedUserIndex={selectedUserIndex}
            onSelect={onUserSelect}
            users={users}
          />
        </SideBarContainer>
      </SideBar>
    </>
  );
};

export default ClusterSidebar;<|MERGE_RESOLUTION|>--- conflicted
+++ resolved
@@ -106,14 +106,9 @@
       <AddUserDialog />
       <DeleteUserDialog />
       <TenantPicker />
-<<<<<<< HEAD
-      <AddTenantDialog />
-      <DeleteTenantDialog />
-      {/*<SetSlackApiUrlDialog />*/}
-=======
+      {/*<SetSlackApiUrlDialog />*/
       {/* <AddTenantDialog /> */}
       {/* <DeleteTenantDialog /> */}
->>>>>>> 77f5ca46
       <SideBar>
         <SideBarContainer
           title="Tenants"
