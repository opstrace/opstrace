--- conflicted
+++ resolved
@@ -17,18 +17,14 @@
 import env from "server/env";
 import { NextFunction, Request, Response } from "express";
 
-<<<<<<< HEAD
+import { BUILD_INFO } from "@opstrace/utils";
+
 export const auth0Config = {
   auth0_client_id: env.AUTH0_CLIENT_ID,
   auth0_domain: env.AUTH0_DOMAIN
 };
 
-export default function pubUiCfgHandler(
-=======
-import { BUILD_INFO } from "@opstrace/utils";
-
 export function pubUiCfgHandler(
->>>>>>> 7aff1e69
   req: Request,
   res: Response,
   next: NextFunction
