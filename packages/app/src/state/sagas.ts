--- conflicted
+++ resolved
@@ -20,11 +20,8 @@
 import fileManager from "./file/sagas";
 import userManager from "./user/sagas";
 import tenantManager from "./tenant/sagas";
-<<<<<<< HEAD
 import tenantConfigManager from "./tenantConfig/sagas";
-=======
 import sandboxManager from "./sandbox/sagas";
->>>>>>> 77f5ca46
 
 export default function* main() {
   const sagas = [
@@ -34,18 +31,15 @@
     fileManager,
     userManager,
     tenantManager,
-<<<<<<< HEAD
-    tenantConfigManager
-=======
+    tenantConfigManager,
     sandboxManager
->>>>>>> 77f5ca46
   ];
   // technique to keep the root alive and spawn sagas into their
   // own retry-on-failure loop.
   // https://redux-saga.js.org/docs/advanced/RootSaga.html
   yield all(
     sagas.map(saga =>
-      spawn(function*() {
+      spawn(function* () {
         while (true) {
           try {
             yield call(saga);
