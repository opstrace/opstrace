/**
 * Copyright 2020 Opstrace, Inc.
 *
 * Licensed under the Apache License, Version 2.0 (the "License");
 * you may not use this file except in compliance with the License.
 * You may obtain a copy of the License at
 *
 *      http://www.apache.org/licenses/LICENSE-2.0
 *
 * Unless required by applicable law or agreed to in writing, software
 * distributed under the License is distributed on an "AS IS" BASIS,
 * WITHOUT WARRANTIES OR CONDITIONS OF ANY KIND, either express or implied.
 * See the License for the specific language governing permissions and
 * limitations under the License.
 */

<<<<<<< HEAD
import { pick, mergeDeepRight } from "ramda";

import { createReducer, ActionType } from "typesafe-actions";
import { Tenant, Tenants } from "./types";
=======
import * as R from "ramda";

import { createReducer, ActionType } from "typesafe-actions";
import { TenantRecords } from "./types";
>>>>>>> eec520a7
import * as actions from "./actions";

type TenantActions = ActionType<typeof actions>;

type TenantState = {
  loading: boolean;
  tenants: TenantRecords;
};

const TenantInitialState: TenantState = {
  loading: true,
  tenants: {}
};

export const reducer = createReducer<TenantState, TenantActions>(
  TenantInitialState
<<<<<<< HEAD
)
  .handleAction(
    actions.setTenantList,
    (state, action): TenantState => ({
      ...state,
      tenants: action.payload,
      loading: false
    })
  )
  .handleAction(
    actions.alertmanagerLoaded,
    (state, action): TenantState => {

      const tenants = state.tenants.map((tenant: Tenant) => {
        if (tenant.name === action.payload.tenantId)
          return mergeDeepRight(tenant, {alertmanager: pick(["config", "online"])(action.payload)})
        else return tenant;
      });
      return {...state, tenants}
    }
  )
  .handleAction(
    actions.updateAlertmanager,
    (state, action): TenantState => {
      const tenants = state.tenants.map((tenant: Tenant) => {
        if (tenant.name === action.payload.tenantId)
          return mergeDeepRight(tenant, {alertmanager: {online: true, config: action.payload.config}})
        else return tenant;
      });
      return {...state, tenants}
    }
  );
=======
).handleAction(
  actions.setTenantList,
  (state, action): TenantState => {
    const tenantIds: string[] = R.pluck("name", action.payload);
    const tenants: TenantRecords = R.zipObj(tenantIds, action.payload);
    return {
      ...state,
      tenants: tenants,
      loading: false
    };
  }
);
>>>>>>> eec520a7
<|MERGE_RESOLUTION|>--- conflicted
+++ resolved
@@ -14,17 +14,11 @@
  * limitations under the License.
  */
 
-<<<<<<< HEAD
-import { pick, mergeDeepRight } from "ramda";
+import { pluck, zipObj, pick, mergeDeepRight } from "ramda";
 
 import { createReducer, ActionType } from "typesafe-actions";
-import { Tenant, Tenants } from "./types";
-=======
-import * as R from "ramda";
+import { Tenant, TenantRecords } from "./types";
 
-import { createReducer, ActionType } from "typesafe-actions";
-import { TenantRecords } from "./types";
->>>>>>> eec520a7
 import * as actions from "./actions";
 
 type TenantActions = ActionType<typeof actions>;
@@ -41,16 +35,19 @@
 
 export const reducer = createReducer<TenantState, TenantActions>(
   TenantInitialState
-<<<<<<< HEAD
 )
   .handleAction(
-    actions.setTenantList,
-    (state, action): TenantState => ({
+  actions.setTenantList,
+  (state, action): TenantState => {
+    const tenantIds: string[] = pluck("name", action.payload);
+    const tenants: TenantRecords = zipObj(tenantIds, action.payload);
+    return {
       ...state,
-      tenants: action.payload,
+      tenants: tenants,
       loading: false
-    })
-  )
+    };
+  }
+)
   .handleAction(
     actions.alertmanagerLoaded,
     (state, action): TenantState => {
@@ -73,18 +70,4 @@
       });
       return {...state, tenants}
     }
-  );
-=======
-).handleAction(
-  actions.setTenantList,
-  (state, action): TenantState => {
-    const tenantIds: string[] = R.pluck("name", action.payload);
-    const tenants: TenantRecords = R.zipObj(tenantIds, action.payload);
-    return {
-      ...state,
-      tenants: tenants,
-      loading: false
-    };
-  }
-);
->>>>>>> eec520a7
+  );