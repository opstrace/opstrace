--- conflicted
+++ resolved
@@ -3029,15 +3029,12 @@
   exporters: Array<Exporter>;
   /** An aggregated array relationship */
   exporters_aggregate: Exporter_Aggregate;
-<<<<<<< HEAD
   id: Scalars["uuid"];
   /** An array relationship */
   integrations: Array<Integrations>;
   /** An aggregated array relationship */
   integrations_aggregate: Integrations_Aggregate;
-=======
   key: Scalars["String"];
->>>>>>> 48dce173
   name: Scalars["String"];
   type: Scalars["String"];
   updated_at: Scalars["timestamp"];
@@ -3137,12 +3134,9 @@
   created_at?: Maybe<Timestamp_Comparison_Exp>;
   credentials?: Maybe<Credential_Bool_Exp>;
   exporters?: Maybe<Exporter_Bool_Exp>;
-<<<<<<< HEAD
   id?: Maybe<Uuid_Comparison_Exp>;
   integrations?: Maybe<Integrations_Bool_Exp>;
-=======
   key?: Maybe<String_Comparison_Exp>;
->>>>>>> 48dce173
   name?: Maybe<String_Comparison_Exp>;
   type?: Maybe<String_Comparison_Exp>;
   updated_at?: Maybe<Timestamp_Comparison_Exp>;
@@ -3151,11 +3145,9 @@
 /** unique or primary key constraints on table "tenant" */
 export enum Tenant_Constraint {
   /** unique or primary key constraint */
-<<<<<<< HEAD
   TenantIdKey = "tenant_id_key",
-=======
+  /** unique or primary key constraint */
   TenantKeyKey = "tenant_key_key",
->>>>>>> 48dce173
   /** unique or primary key constraint */
   TenantPkey = "tenant_pkey"
 }
@@ -3165,12 +3157,9 @@
   created_at?: Maybe<Scalars["timestamp"]>;
   credentials?: Maybe<Credential_Arr_Rel_Insert_Input>;
   exporters?: Maybe<Exporter_Arr_Rel_Insert_Input>;
-<<<<<<< HEAD
   id?: Maybe<Scalars["uuid"]>;
   integrations?: Maybe<Integrations_Arr_Rel_Insert_Input>;
-=======
   key?: Maybe<Scalars["String"]>;
->>>>>>> 48dce173
   name?: Maybe<Scalars["String"]>;
   type?: Maybe<Scalars["String"]>;
   updated_at?: Maybe<Scalars["timestamp"]>;
@@ -3179,11 +3168,8 @@
 /** aggregate max on columns */
 export type Tenant_Max_Fields = {
   created_at?: Maybe<Scalars["timestamp"]>;
-<<<<<<< HEAD
   id?: Maybe<Scalars["uuid"]>;
-=======
   key?: Maybe<Scalars["String"]>;
->>>>>>> 48dce173
   name?: Maybe<Scalars["String"]>;
   type?: Maybe<Scalars["String"]>;
   updated_at?: Maybe<Scalars["timestamp"]>;
@@ -3192,11 +3178,8 @@
 /** order by max() on columns of table "tenant" */
 export type Tenant_Max_Order_By = {
   created_at?: Maybe<Order_By>;
-<<<<<<< HEAD
   id?: Maybe<Order_By>;
-=======
   key?: Maybe<Order_By>;
->>>>>>> 48dce173
   name?: Maybe<Order_By>;
   type?: Maybe<Order_By>;
   updated_at?: Maybe<Order_By>;
@@ -3205,11 +3188,8 @@
 /** aggregate min on columns */
 export type Tenant_Min_Fields = {
   created_at?: Maybe<Scalars["timestamp"]>;
-<<<<<<< HEAD
   id?: Maybe<Scalars["uuid"]>;
-=======
   key?: Maybe<Scalars["String"]>;
->>>>>>> 48dce173
   name?: Maybe<Scalars["String"]>;
   type?: Maybe<Scalars["String"]>;
   updated_at?: Maybe<Scalars["timestamp"]>;
@@ -3218,11 +3198,8 @@
 /** order by min() on columns of table "tenant" */
 export type Tenant_Min_Order_By = {
   created_at?: Maybe<Order_By>;
-<<<<<<< HEAD
   id?: Maybe<Order_By>;
-=======
   key?: Maybe<Order_By>;
->>>>>>> 48dce173
   name?: Maybe<Order_By>;
   type?: Maybe<Order_By>;
   updated_at?: Maybe<Order_By>;
@@ -3254,12 +3231,9 @@
   created_at?: Maybe<Order_By>;
   credentials_aggregate?: Maybe<Credential_Aggregate_Order_By>;
   exporters_aggregate?: Maybe<Exporter_Aggregate_Order_By>;
-<<<<<<< HEAD
   id?: Maybe<Order_By>;
   integrations_aggregate?: Maybe<Integrations_Aggregate_Order_By>;
-=======
   key?: Maybe<Order_By>;
->>>>>>> 48dce173
   name?: Maybe<Order_By>;
   type?: Maybe<Order_By>;
   updated_at?: Maybe<Order_By>;
@@ -3275,11 +3249,9 @@
   /** column name */
   CreatedAt = "created_at",
   /** column name */
-<<<<<<< HEAD
   Id = "id",
-=======
+  /** column name */
   Key = "key",
->>>>>>> 48dce173
   /** column name */
   Name = "name",
   /** column name */
@@ -3291,11 +3263,8 @@
 /** input type for updating data in table "tenant" */
 export type Tenant_Set_Input = {
   created_at?: Maybe<Scalars["timestamp"]>;
-<<<<<<< HEAD
   id?: Maybe<Scalars["uuid"]>;
-=======
   key?: Maybe<Scalars["String"]>;
->>>>>>> 48dce173
   name?: Maybe<Scalars["String"]>;
   type?: Maybe<Scalars["String"]>;
   updated_at?: Maybe<Scalars["timestamp"]>;
@@ -3306,11 +3275,9 @@
   /** column name */
   CreatedAt = "created_at",
   /** column name */
-<<<<<<< HEAD
   Id = "id",
-=======
+  /** column name */
   Key = "key",
->>>>>>> 48dce173
   /** column name */
   Name = "name",
   /** column name */
@@ -4121,13 +4088,9 @@
 export type GetTenantsQueryVariables = Exact<{ [key: string]: never }>;
 
 export type GetTenantsQuery = {
-<<<<<<< HEAD
   tenant: Array<
-    Pick<Tenant, "id" | "name" | "created_at" | "updated_at" | "type">
+    Pick<Tenant, "id" | "name" | "created_at" | "updated_at" | "type" | "key">
   >;
-=======
-  tenant: Array<Pick<Tenant, "name" | "created_at" | "type" | "key">>;
->>>>>>> 48dce173
 };
 
 export type SubscribeToTenantListSubscriptionVariables = Exact<{
@@ -4135,13 +4098,9 @@
 }>;
 
 export type SubscribeToTenantListSubscription = {
-<<<<<<< HEAD
   tenant: Array<
-    Pick<Tenant, "id" | "name" | "created_at" | "updated_at" | "type">
+    Pick<Tenant, "id" | "name" | "created_at" | "updated_at" | "type" | "key">
   >;
-=======
-  tenant: Array<Pick<Tenant, "name" | "created_at" | "type" | "key">>;
->>>>>>> 48dce173
 };
 
 export type UpdateAlertmanagerMutationVariables = Exact<{
