--- conflicted
+++ resolved
@@ -684,15 +684,9 @@
 		-v ${OPSTRACE_BUILD_DIR}/browser-test-results:/build/test/browser/test-results \
 		-e OPSTRACE_CLUSTER_NAME \
 		-e OPSTRACE_CLOUD_PROVIDER \
-<<<<<<< HEAD
 	  opstrace/test-browser:$(CHECKOUT_VERSION_STRING) \
- 		yarn playwright test --workers 1
-=======
-		--dns $(shell ci/dns_cache.sh) \
-		--workdir /build/test/browser \
-		opstrace/test-browser:$(CHECKOUT_VERSION_STRING) \
  		yarn playwright test --workers 1 --forbid-only
->>>>>>> 0aa1e907
+
 
 # Used by CI:
 # three outcomes:
